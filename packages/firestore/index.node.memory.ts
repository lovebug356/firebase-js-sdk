--- conflicted
+++ resolved
@@ -18,17 +18,12 @@
 import firebase from '@firebase/app';
 import { FirebaseNamespace } from '@firebase/app-types';
 
-import { name, version } from './package.json';
-import './register-module';
 import { Firestore } from './src/api/database';
 import { MemoryComponentProvider } from './src/core/component_provider';
-<<<<<<< HEAD
-import { configureForFirebase } from './src/platform/config';
-import './src/platform_node/node_init';
-=======
 import { configureForFirebase } from './src/config';
 import './register-module';
->>>>>>> af0c4300
+
+import { name, version } from './package.json';
 
 /**
  * Registers the memory-only Firestore build for Node with the components
