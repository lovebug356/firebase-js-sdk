--- conflicted
+++ resolved
@@ -17,16 +17,13 @@
 import firebase from '@firebase/app';
 import { FirebaseNamespace } from '@firebase/app-types';
 
-import { name, version } from './package.json';
 import { Firestore } from './src/api/database';
 import { IndexedDbComponentProvider } from './src/core/component_provider';
-<<<<<<< HEAD
-import { configureForFirebase } from './src/platform/config';
-=======
 import { configureForFirebase } from './src/config';
 
->>>>>>> af0c4300
 import './register-module';
+
+import { name, version } from './package.json';
 
 /**
  * Registers the main Firestore Node build with the components framework.
