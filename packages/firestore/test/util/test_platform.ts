--- conflicted
+++ resolved
@@ -15,13 +15,6 @@
  * limitations under the License.
  */
 
-<<<<<<< HEAD
-import { DatabaseId, DatabaseInfo } from '../../src/core/database_info';
-import { ByteStreamReader, Platform } from '../../src/platform/platform';
-import { Connection } from '../../src/remote/connection';
-import { JsonProtoSerializer } from '../../src/remote/serializer';
-=======
->>>>>>> 2e73801a
 import { debugAssert, fail } from '../../src/util/assert';
 import { DocumentLike, WindowLike } from '../../src/util/types';
 
@@ -218,84 +211,4 @@
       } as any); /* eslint-disable-line @typescript-eslint/no-explicit-any*/ // Not mocking entire Event type.
     });
   }
-<<<<<<< HEAD
-}
-
-/**
- * Implementation of `Platform` that allows faking of `document` and `window`.
- */
-export class TestPlatform implements Platform {
-  readonly mockDocument: FakeDocument | null = null;
-  readonly mockWindow: FakeWindow | null = null;
-
-  constructor(
-    private readonly basePlatform: Platform,
-    private readonly mockStorage: SharedFakeWebStorage
-  ) {
-    this.mockDocument = new FakeDocument();
-    this.mockWindow = new FakeWindow(this.mockStorage);
-  }
-
-  get document(): Document | null {
-    // FakeWindow doesn't support full Document interface.
-    return this.mockDocument as any; // eslint-disable-line @typescript-eslint/no-explicit-any
-  }
-
-  get window(): Window | null {
-    // FakeWindow doesn't support full Window interface.
-    return this.mockWindow as any; //eslint-disable-line @typescript-eslint/no-explicit-any
-  }
-
-  get base64Available(): boolean {
-    return this.basePlatform.base64Available;
-  }
-
-  raiseVisibilityEvent(visibility: VisibilityState): void {
-    if (this.mockDocument) {
-      this.mockDocument.raiseVisibilityEvent(visibility);
-    }
-  }
-
-  loadConnection(databaseInfo: DatabaseInfo): Promise<Connection> {
-    return this.basePlatform.loadConnection(databaseInfo);
-  }
-
-  newConnectivityMonitor(): ConnectivityMonitor {
-    return new NoopConnectivityMonitor();
-  }
-
-  newSerializer(databaseId: DatabaseId): JsonProtoSerializer {
-    return this.basePlatform.newSerializer(databaseId);
-  }
-
-  formatJSON(value: unknown): string {
-    return this.basePlatform.formatJSON(value);
-  }
-
-  atob(encoded: string): string {
-    return this.basePlatform.atob(encoded);
-  }
-
-  btoa(raw: string): string {
-    return this.basePlatform.btoa(raw);
-  }
-
-  randomBytes(nBytes: number): Uint8Array {
-    return this.basePlatform.randomBytes(nBytes);
-  }
-
-  toByteStreamReader(source: unknown): ByteStreamReader {
-    return this.basePlatform.toByteStreamReader(source);
-  }
-}
-
-/** Returns true if we are running under Node. */
-export function isNode(): boolean {
-  return (
-    typeof process !== 'undefined' &&
-    process.title !== undefined &&
-    process.title.indexOf('node') !== -1
-  );
-=======
->>>>>>> 2e73801a
 }