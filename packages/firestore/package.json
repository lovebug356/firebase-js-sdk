--- conflicted
+++ resolved
@@ -18,13 +18,8 @@
     "dev": "rollup -c -w",
     "lint": "eslint -c .eslintrc.js '**/*.ts' --ignore-path '../../.gitignore'",
     "lint:fix": "eslint --fix -c .eslintrc.js '**/*.ts' --ignore-path '../../.gitignore'",
-<<<<<<< HEAD
-    "prettier": "prettier --write '*.js' '*.ts' '{,!(dist)}/**/*.ts'",
-    "pregendeps:exp" : "node scripts/build-bundle.js --input ./exp/index.ts --output ./dist/exp/tmp.js",
-=======
-    "prettier": "prettier --write '*.js' '{,!(dist)}/**/*.ts'",
+    "prettier": "prettier --write '*.js' '*.ts' '@(lite|exp|src|test)/**/*.ts'",
     "pregendeps:exp": "node scripts/build-bundle.js --input ./exp/index.ts --output ./dist/exp/tmp.js",
->>>>>>> 1a630ba6
     "gendeps:exp": "../../scripts/exp/extract-deps.sh --types ./exp-types/index.d.ts --bundle ./dist/exp/tmp.js --output ./exp/dependencies.json",
     "pregendeps:lite": "node scripts/build-bundle.js --input ./lite/index.ts --output ./dist/lite/tmp.js",
     "gendeps:lite": "../../scripts/exp/extract-deps.sh --types ./lite-types/index.d.ts --bundle ./dist/lite/tmp.js --output ./lite/dependencies.json",
