--- conflicted
+++ resolved
@@ -98,15 +98,11 @@
   validateSetOptions,
   valueDescription
 } from '../util/input_validation';
-<<<<<<< HEAD
 import {
-  logDebug,
   setLogLevel as setClientLogLevel,
-  logWarn
+  logWarn,
+  logDebug
 } from '../util/log';
-=======
-import { setLogLevel as setClientLogLevel, logWarn } from '../util/log';
->>>>>>> 602ec18e
 import { AutoId } from '../util/misc';
 import { Deferred } from '../util/promise';
 import { FieldPath as ExternalFieldPath } from './field_path';
