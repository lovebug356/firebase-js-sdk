--- conflicted
+++ resolved
@@ -50,7 +50,6 @@
 const RESERVED_FIELD_REGEX = /^__.*__$/;
 
 /**
-<<<<<<< HEAD
  * An untyped Firestore Data Converter interface that is shared between the
  * lite, full and legacy SDK.
  */
@@ -60,8 +59,6 @@
 }
 
 /**
-=======
->>>>>>> 920c0e27
  * A reference to a document in a Firebase project.
  *
  * This class serves as a common base class for the public DocumentReferences
@@ -71,11 +68,7 @@
   constructor(
     public readonly _databaseId: DatabaseId,
     public readonly _key: DocumentKey,
-<<<<<<< HEAD
     public readonly _converter?: UntypedFirestoreDataConverter<T>
-=======
-    public readonly _converter?: firestore.FirestoreDataConverter<T>
->>>>>>> 920c0e27
   ) {}
 }
 
