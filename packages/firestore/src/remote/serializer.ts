--- conflicted
+++ resolved
@@ -865,7 +865,7 @@
   return result;
 }
 
-export function fromQueryTarget(target: api.QueryTarget): Target {
+export function convertQueryTargetToQuery(target: api.QueryTarget): Query {
   let path = fromQueryPath(target.parent!);
 
   const query = target.structuredQuery!;
@@ -909,66 +909,6 @@
     endAt = fromCursor(query.endAt);
   }
 
-<<<<<<< HEAD
-  convertQueryTargetToQuery(target: api.QueryTarget): Query {
-    let path = this.fromQueryPath(target.parent!);
-
-    const query = target.structuredQuery!;
-    const fromCount = query.from ? query.from.length : 0;
-    let collectionGroup: string | null = null;
-    if (fromCount > 0) {
-      hardAssert(
-        fromCount === 1,
-        'StructuredQuery.from with more than one collection is not supported.'
-      );
-      const from = query.from![0];
-      if (from.allDescendants) {
-        collectionGroup = from.collectionId!;
-      } else {
-        path = path.child(from.collectionId!);
-      }
-    }
-
-    let filterBy: Filter[] = [];
-    if (query.where) {
-      filterBy = this.fromFilter(query.where);
-    }
-
-    let orderBy: OrderBy[] = [];
-    if (query.orderBy) {
-      orderBy = this.fromOrder(query.orderBy);
-    }
-
-    let limit: number | null = null;
-    if (query.limit) {
-      limit = this.fromInt32Proto(query.limit);
-    }
-
-    let startAt: Bound | null = null;
-    if (query.startAt) {
-      startAt = this.fromCursor(query.startAt);
-    }
-
-    let endAt: Bound | null = null;
-    if (query.endAt) {
-      endAt = this.fromCursor(query.endAt);
-    }
-
-    return new Query(
-      path,
-      collectionGroup,
-      orderBy,
-      filterBy,
-      limit,
-      LimitType.First,
-      startAt,
-      endAt
-    );
-  }
-
-  fromQueryTarget(target: api.QueryTarget): Target {
-    return this.convertQueryTargetToQuery(target).toTarget();
-=======
   return new Query(
     path,
     collectionGroup,
@@ -978,7 +918,11 @@
     LimitType.First,
     startAt,
     endAt
-  ).toTarget();
+  );
+}
+
+export function fromQueryTarget(target: api.QueryTarget): Target {
+  return convertQueryTargetToQuery(target).toTarget();
 }
 
 export function toListenRequestLabels(
@@ -992,7 +936,6 @@
     return {
       'goog-listen-tags': value
     };
->>>>>>> 1791a9be
   }
 }
 
