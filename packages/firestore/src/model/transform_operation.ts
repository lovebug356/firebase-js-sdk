--- conflicted
+++ resolved
@@ -15,18 +15,11 @@
  * limitations under the License.
  */
 
+import * as api from '../protos/firestore_proto_api';
+
 import { Timestamp } from '../api/timestamp';
-<<<<<<< HEAD
-import * as api from '../protos/firestore_proto_api';
-import { JsonProtoSerializer } from '../remote/serializer';
-import { debugAssert } from '../util/assert';
-import { arrayEquals } from '../util/misc';
-
-import { serverTimestamp } from './server_timestamps';
-=======
 import { debugAssert } from '../util/assert';
 import { JsonProtoSerializer, toDouble, toInteger } from '../remote/serializer';
->>>>>>> af0c4300
 import {
   isArray,
   isInteger,
@@ -34,6 +27,8 @@
   normalizeNumber,
   valueEquals
 } from './values';
+import { serverTimestamp } from './server_timestamps';
+import { arrayEquals } from '../util/misc';
 
 /** Represents a transform within a TransformMutation. */
 export interface TransformOperation {
